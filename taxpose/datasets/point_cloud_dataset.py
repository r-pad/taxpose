from dataclasses import dataclass
from typing import cast

import numpy as np
import torch
from torch.utils.data import Dataset

from taxpose.datasets.base import (
    PlacementPointCloudDataset,
    PlacementPointCloudDatasetConfig,
)
from taxpose.utils.se3 import random_se3


@dataclass
class PointCloudDatasetConfig:
    demo_dset: PlacementPointCloudDatasetConfig  # Config for actually loading the underlying demo dataset.

    # Config for doing the data augmentations.
    action_rotation_variance: float = np.pi
    anchor_rotation_variance: float = np.pi
    translation_variance: float = 0.5
    action_rot_sample_method: str = "axis_angle"
    anchor_rot_sample_method: str = "axis_angle"
    dataset_size: int = 1000

    # Handle the synthesizing of various features.
    include_symmetry_features: bool = False


def make_dataset(
    cfg: PlacementPointCloudDatasetConfig,
) -> PlacementPointCloudDataset:
    if cfg.dataset_type == "ndf":
        import taxpose.datasets.ndf as ndf

        return ndf.NDFPointCloudDataset(cast(ndf.NDFPointCloudDatasetConfig, cfg))
<<<<<<< HEAD
    elif cfg.dataset_type == "rlbench":
        import taxpose.datasets.rlbench as rlbench

        return rlbench.RLBenchPointCloudDataset(
            cast(rlbench.RLBenchPointCloudDatasetConfig, cfg)
        )
=======
>>>>>>> 72b716f0
    elif cfg.dataset_type == "real_world_mug":
        import taxpose.datasets.real_world_mug as real_world_mug

        return real_world_mug.RealWorldMugPointCloudDataset(
            cast(real_world_mug.RealWorldMugPointCloudDatasetConfig, cfg)
        )
<<<<<<< HEAD
=======
    else:
        raise NotImplementedError(f"Unknown dataset type: {cfg.dataset_type}")
>>>>>>> 72b716f0


class PointCloudDataset(Dataset):
    def __init__(self, cfg: PointCloudDatasetConfig):
        self.dataset = make_dataset(cfg.demo_dset)
        self.dataset_size = cfg.dataset_size
        self.action_rot_var = cfg.action_rotation_variance
        self.anchor_rot_var = cfg.anchor_rotation_variance
        self.trans_var = cfg.translation_variance
        self.action_rot_sample_method = cfg.action_rot_sample_method
        self.anchor_rot_sample_method = cfg.anchor_rot_sample_method
        self.cfg = cfg

    def __getitem__(self, index):
        data_ix = torch.randint(len(self.dataset), [1]).item()
        data = self.dataset[data_ix]
        points_action = torch.from_numpy(data["points_action"])
        points_anchor = torch.from_numpy(data["points_anchor"])

        T0 = random_se3(
            1,
            rot_var=self.action_rot_var,
            trans_var=self.trans_var,
            device=points_action.device,
            rot_sample_method=self.action_rot_sample_method,
        )
        T1 = random_se3(
            1,
            rot_var=self.anchor_rot_var,
            trans_var=self.trans_var,
            device=points_anchor.device,
            rot_sample_method=self.anchor_rot_sample_method,
        )

        # Transform the points!
        points_action_trans = T0.transform_points(points_action)
        points_anchor_trans = T1.transform_points(points_anchor)

        out_dict = {
            "points_action": points_action.squeeze(0),
            "points_anchor": points_anchor.squeeze(0),
            "points_action_trans": points_action_trans.squeeze(0),
            "points_anchor_trans": points_anchor_trans.squeeze(0),
            "T0": T0.get_matrix().squeeze(0),
            "T1": T1.get_matrix().squeeze(0),
        }

        # Handle the extra features.

        # We might have different features to include here.
        action_features = None
        anchor_features = None
        if self.cfg.include_symmetry_features:
            if (
                "action_symmetry_features" not in data
                or "anchor_symmetry_features" not in data
                or "action_symmetry_rgb" not in data
                or "anchor_symmetry_rgb" not in data
            ):
                raise ValueError("expected symmetry features to be present in dataset")
            action_sym_feats = torch.from_numpy(
                data["action_symmetry_features"]
            ).squeeze(0)
            anchor_sym_feats = torch.from_numpy(
                data["anchor_symmetry_features"]
            ).squeeze(0)
            action_sym_rgb = torch.from_numpy(data["action_symmetry_rgb"]).squeeze(0)
            anchor_sym_rgb = torch.from_numpy(data["anchor_symmetry_rgb"]).squeeze(0)

            out_dict["action_symmetry_features"] = action_sym_feats
            out_dict["anchor_symmetry_features"] = anchor_sym_feats
            out_dict["action_symmetry_rgb"] = action_sym_rgb
            out_dict["anchor_symmetry_rgb"] = anchor_sym_rgb

            action_features = action_sym_feats
            anchor_features = anchor_sym_feats

        if action_features is not None and anchor_features is not None:
            out_dict["action_features"] = action_features
            out_dict["anchor_features"] = anchor_features

        return out_dict

    def __len__(self):
        return self.dataset_size<|MERGE_RESOLUTION|>--- conflicted
+++ resolved
@@ -35,26 +35,20 @@
         import taxpose.datasets.ndf as ndf
 
         return ndf.NDFPointCloudDataset(cast(ndf.NDFPointCloudDatasetConfig, cfg))
-<<<<<<< HEAD
     elif cfg.dataset_type == "rlbench":
         import taxpose.datasets.rlbench as rlbench
 
         return rlbench.RLBenchPointCloudDataset(
             cast(rlbench.RLBenchPointCloudDatasetConfig, cfg)
         )
-=======
->>>>>>> 72b716f0
     elif cfg.dataset_type == "real_world_mug":
         import taxpose.datasets.real_world_mug as real_world_mug
 
         return real_world_mug.RealWorldMugPointCloudDataset(
             cast(real_world_mug.RealWorldMugPointCloudDatasetConfig, cfg)
         )
-<<<<<<< HEAD
-=======
     else:
         raise NotImplementedError(f"Unknown dataset type: {cfg.dataset_type}")
->>>>>>> 72b716f0
 
 
 class PointCloudDataset(Dataset):
