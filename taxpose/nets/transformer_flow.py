--- conflicted
+++ resolved
@@ -6,7 +6,6 @@
 from dataclasses import dataclass
 from typing import Any, ClassVar, Protocol, cast
 
-import functorch
 import torch
 import torch.nn as nn
 import torch.nn.functional as F
@@ -381,11 +380,7 @@
         # We probably want to sample
         if self.sample:
             # This function samples without replacement, in a batch.
-<<<<<<< HEAD
-            choice_v = functorch.vmap(
-=======
             choice_v = torch.vmap(
->>>>>>> 5f6ff103
                 lambda x, n: torch.randperm(x.shape[-1])[:n],
                 in_dims=(0, None),
                 randomness="different",
@@ -403,15 +398,9 @@
             A_ixs = torch.arange(P_A.shape[1], device=P_A.device).repeat(bs, 1)
             B_ixs = torch.arange(P_B.shape[1], device=P_B.device).repeat(bs, 1)
 
-<<<<<<< HEAD
-        # compute_R = functorch.vmap(
-        #     functorch.vmap(
-        #         functorch.vmap(self.kernel, in_dims=(None, 0)), in_dims=(0, None)
-=======
         # compute_R = torch.vmap(
         #     torch.vmap(
         #         torch.vmap(self.kernel, in_dims=(None, 0)), in_dims=(0, None)
->>>>>>> 5f6ff103
         #     ),
         #     in_dims=(0, 0),
         # )
@@ -437,11 +426,7 @@
         #     scores / scores.detach().sum(dim=-1, keepdim=True) * scores.shape[-1]
         # )
         # mlat_weights = torch.ones_like(scores, device=scores.device)
-<<<<<<< HEAD
-        v_est_p = functorch.vmap(functorch.vmap(estimate_p, in_dims=(None, 0, None)))
-=======
         v_est_p = torch.vmap(torch.vmap(estimate_p, in_dims=(None, 0, None)))
->>>>>>> 5f6ff103
         P_A_B_pred = v_est_p(P_B[..., None], R_est, B_weights)[..., 0]
 
         corr_points = P_A_B_pred.permute(0, 2, 1)
@@ -494,16 +479,6 @@
         freeze_embnn=False,
         return_attn=True,
         multilaterate=False,
-<<<<<<< HEAD
-        sample: bool = False,
-        mlat_nkps: int = 100,
-        break_symmetry=False,
-        conditional=False,
-    ):
-        super(ResidualFlow_DiffEmbTransformer, self).__init__()
-        self.cycle = cycle
-        self.break_symmetry = break_symmetry
-=======
         mlat_sample: bool = False,
         mlat_nkps: int = 100,
         feature_channels=0,  # Number of extra channels we'll pass into the network.
@@ -511,7 +486,6 @@
         super(ResidualFlow_DiffEmbTransformer, self).__init__()
         self.cycle = cycle
         self.feature_channels = feature_channels
->>>>>>> 5f6ff103
 
         self.emb_nn_action = create_embedding_network(encoder_cfg)
         self.emb_nn_anchor = create_embedding_network(encoder_cfg)
@@ -530,30 +504,19 @@
         self.transformer_anchor = CustomTransformer(
             emb_dims=emb_dims, return_attn=self.return_attn, bidirectional=False
         )
-<<<<<<< HEAD
-=======
         self.head_action: nn.Module
         self.head_anchor: nn.Module
->>>>>>> 5f6ff103
         if multilaterate:
             self.head_action = MultilaterationHead(
                 emb_dims=emb_dims,
                 pred_weight=self.pred_weight,
-<<<<<<< HEAD
-                sample=sample,
-=======
                 sample=mlat_sample,
->>>>>>> 5f6ff103
                 n_kps=mlat_nkps,
             )
             self.head_anchor = MultilaterationHead(
                 emb_dims=emb_dims,
                 pred_weight=self.pred_weight,
-<<<<<<< HEAD
-                sample=sample,
-=======
                 sample=mlat_sample,
->>>>>>> 5f6ff103
                 n_kps=mlat_nkps,
             )
         else:
@@ -568,23 +531,11 @@
                 residual_on=self.residual_on,
             )
 
-<<<<<<< HEAD
         if self.conditional:
             # Simple projection to the embedding space. This will be concatenated to the embeddings at
             # the attention layer.
             self.proj_onehot = nn.Linear(5, emb_dims)
 
-        if self.break_symmetry:
-            # We're basically putting a few MLP layers in on top of the invariant module.
-            emb_dims_sym = self.emb_dims + 1
-            self.proj_flow_symmetry_labels_action = nn.Sequential(
-                PointNet([emb_dims_sym, emb_dims_sym * 2, emb_dims_sym * 4]),
-                nn.Conv1d(emb_dims_sym * 4, self.emb_dims, kernel_size=1, bias=False),
-            )
-            self.proj_flow_symmetry_labels_anchor = nn.Sequential(
-                PointNet([emb_dims_sym, emb_dims_sym * 2, emb_dims_sym * 4]),
-                nn.Conv1d(emb_dims_sym * 4, self.emb_dims, kernel_size=1, bias=False),
-=======
         if self.feature_channels > 0:
             # We're basically putting a few MLP layers in on top of the invariant module.
             combined_dims = emb_dims + self.feature_channels
@@ -595,7 +546,6 @@
             self.feature_channel_encoder_anchor = nn.Sequential(
                 PointNet([combined_dims, combined_dims * 2, combined_dims * 4]),
                 nn.Conv1d(combined_dims * 4, emb_dims, kernel_size=1, bias=False),
->>>>>>> 5f6ff103
             )
 
     def forward(self, *input):
@@ -617,24 +567,23 @@
             action_embedding = action_embedding.detach()
             anchor_embedding = anchor_embedding.detach()
 
-<<<<<<< HEAD
-        if self.break_symmetry:
+        if self.feature_channels > 0:
             # Add a symmetry label to the embeddings.
-            action_sym_cls = input[2].permute(0, 2, 1)
-            anchor_sym_cls = input[3].permute(0, 2, 1)
+            action_features = input[2].permute(0, 2, 1)
+            anchor_features = input[3].permute(0, 2, 1)
 
             action_embedding_stack = torch.cat(
-                [action_embedding, action_sym_cls], axis=1
+                [action_embedding, action_features], axis=1
             )
             anchor_embedding_stack = torch.cat(
-                [anchor_embedding, anchor_sym_cls], axis=1
-            )
-
-            action_embedding = self.proj_flow_symmetry_labels_action(
+                [anchor_embedding, anchor_features], axis=1
+            )
+
+            action_embedding = self.feature_channel_encoder_action(
                 action_embedding_stack
             )
 
-            anchor_embedding = self.proj_flow_symmetry_labels_anchor(
+            anchor_embedding = self.feature_channel_encoder_anchor(
                 anchor_embedding_stack
             )
 
@@ -649,28 +598,6 @@
             action_embedding = action_embedding + onehot_emb[..., None]
             anchor_embedding = anchor_embedding + onehot_emb[..., None]
 
-=======
-        if self.feature_channels > 0:
-            # Add a symmetry label to the embeddings.
-            action_features = input[2].permute(0, 2, 1)
-            anchor_features = input[3].permute(0, 2, 1)
-
-            action_embedding_stack = torch.cat(
-                [action_embedding, action_features], axis=1
-            )
-            anchor_embedding_stack = torch.cat(
-                [anchor_embedding, anchor_features], axis=1
-            )
-
-            action_embedding = self.feature_channel_encoder_action(
-                action_embedding_stack
-            )
-
-            anchor_embedding = self.feature_channel_encoder_anchor(
-                anchor_embedding_stack
-            )
-
->>>>>>> 5f6ff103
         # tilde_phi, phi are both B,512,N
         # Get the new cross-attention embeddings.
         transformer_action_outputs = self.transformer_action(
