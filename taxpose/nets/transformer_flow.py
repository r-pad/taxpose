#!/usr/bin/env python
# -*- coding: utf-8 -*-
# Pulled from DCP

import math
from dataclasses import dataclass
from typing import Any, ClassVar, Protocol, cast

import functorch
import torch
import torch.nn as nn
import torch.nn.functional as F

from taxpose.nets.pointnet import PointNet
from taxpose.nets.transformer_flow_pm import CustomTransformer
from taxpose.nets.tv_mlp import MLP as TVMLP
from taxpose.nets.vn_dgcnn import VN_DGCNN, VNArgs
from taxpose.utils.multilateration import estimate_p
from third_party.dcp.model import DGCNN


class EquivariantFeatureEmbeddingNetwork(nn.Module):
    def __init__(self, encoder_cfg):
        super(EquivariantFeatureEmbeddingNetwork, self).__init__()
        self.emb_nn = create_embedding_network(encoder_cfg)

    def forward(self, *input):
        points = input[0]  # B, 3, num_points
        points_dmean = points - points.mean(dim=2, keepdim=True)

        points_embedding = self.emb_nn(points_dmean)  # B, emb_dims, num_points

        return points_embedding


class CorrespondenceFlow_DiffEmbMLP(nn.Module):
    def __init__(self, encoder_cfg, cycle=True, center_feature=True):
        super(CorrespondenceFlow_DiffEmbMLP, self).__init__()
        self.cycle = cycle

        self.emb_nn_action = create_embedding_network(encoder_cfg)
        self.emb_nn_anchor = create_embedding_network(encoder_cfg)
        emb_dims = emb_nn.encoder

        self.center_feature = center_feature

        self.transformer_action = MLP(emb_dims=emb_dims)
        self.transformer_anchor = MLP(emb_dims=emb_dims)
        self.head_action = CorrespondenceMLPHead(emb_dims=emb_dims)
        self.head_anchor = CorrespondenceMLPHead(emb_dims=emb_dims)

    def forward(self, *input):
        action_points = input[0].permute(0, 2, 1)[:, :3]  # B,3,num_points
        anchor_points = input[1].permute(0, 2, 1)[:, :3]
        action_points_dmean = action_points - action_points.mean(dim=2, keepdim=True)
        anchor_points_dmean = anchor_points - anchor_points.mean(dim=2, keepdim=True)
        # mean center point cloud before DGCNN
        if not self.center_feature:
            action_points_dmean = action_points
            anchor_points_dmean = anchor_points
        action_embedding = self.emb_nn_action(action_points_dmean)
        anchor_embedding = self.emb_nn_anchor(anchor_points_dmean)

        # tilde_phi, phi are both B,512,N
        action_embedding_tf = self.transformer_action(action_embedding)
        # action_embedding_tf: Batch, emb_dim, num_points
        # action_attn: Batch, 4, num_points, num_points
        anchor_embedding_tf = self.transformer_anchor(anchor_embedding)
        action_embedding_tf = action_embedding + action_embedding_tf
        anchor_embedding_tf = anchor_embedding + anchor_embedding_tf

        flow_action = self.head_action(
            action_embedding_tf,
            anchor_embedding_tf,
            action_points,
            anchor_points,
            scores=None,
        ).permute(0, 2, 1)

        outputs = {
            "flow_action": flow_action,
        }

        if self.cycle:
            flow_anchor = self.head_anchor(
                anchor_embedding_tf,
                action_embedding_tf,
                anchor_points,
                action_points,
                scores=None,
            ).permute(0, 2, 1)
            outputs["flow_anchor"] = flow_anchor

        return outputs


class CorrespondenceMLPHead(nn.Module):
    """
    Output correspondence flow and weight
    """

    def __init__(self, emb_dims=512):
        super(CorrespondenceMLPHead, self).__init__()

        self.emb_dims = emb_dims
        self.proj_flow = nn.Sequential(
            PointNet([emb_dims, 64, 64, 64, 128, 512]),
            # PointNet([emb_dims, emb_dims//2, emb_dims//4, emb_dims//8]),
            nn.Conv1d(512, 1, kernel_size=1, bias=False),
        )

    def forward(self, *input, scores=None):
        action_embedding = input[0]
        anchor_embedding = input[1]
        action_points = input[2]
        anchor_points = input[3]
        if scores is None:
            if len(input) <= 4:
                action_query = action_embedding
                anchor_key = anchor_embedding
            else:
                action_query = input[4]
                anchor_key = input[5]

            d_k = action_query.size(1)
            scores = torch.matmul(
                action_query.transpose(2, 1).contiguous(), anchor_key
            ) / math.sqrt(d_k)
            # W_i # B, N, N (N=number of points, 1024 cur)
            scores = torch.softmax(scores, dim=2)

        corr_points = torch.matmul(anchor_points, scores.transpose(2, 1).contiguous())
        # \tilde{y}_i = sum_{j}{w_ij,y_j}, - x_i  # B, 3, N
        corr_flow = corr_points - action_points
        weight = self.proj_flow(action_embedding)
        corr_flow_weight = torch.concat([corr_flow, weight], dim=1)

        return corr_flow_weight


class MLP(nn.Module):
    def __init__(self, emb_dims=512):
        super(MLP, self).__init__()
        self.input_fc = nn.Linear(emb_dims, 250)
        self.hidden_fc = nn.Linear(250, 100)
        self.output_fc = nn.Linear(100, emb_dims)

    def forward(self, x):
        # x = [batch size, emb_dims, num_points]
        batch_size, _, num_points = x.shape
        x = x.permute(0, -1, -2)
        x = torch.flatten(x, start_dim=0, end_dim=1)
        h_1 = F.relu(self.input_fc(x))
        # batch size*num_points, 100
        h_2 = F.relu(self.hidden_fc(h_1))

        # batch size*num_points, output dim
        y_pred = self.output_fc(h_2)
        # batch size, num_points, output dim
        y_pred = y_pred.view(batch_size, num_points, -1)
        # batch size, emb_dims, num_points
        y_pred = y_pred.permute(0, 2, 1)

        return y_pred


class MLPHead(nn.Module):
    def __init__(self, emb_dims=512):
        super(MLPHead, self).__init__()

        self.emb_dims = emb_dims
        self.proj_flow = nn.Sequential(
            PointNet([emb_dims, emb_dims // 2, emb_dims // 4, emb_dims // 8]),
            nn.Conv1d(emb_dims // 8, 3, kernel_size=1, bias=False),
        )

    def forward(self, *input):
        action_embedding = input[0]
        embedding = action_embedding
        flow = self.proj_flow(embedding)
        return flow


class MLPHeadWeight(nn.Module):
    def __init__(self, emb_dims=512):
        super(MLPHeadWeight, self).__init__()

        self.emb_dims = emb_dims
        self.proj_flow = nn.Sequential(
            PointNet([emb_dims, emb_dims // 2, emb_dims // 4, emb_dims // 8]),
            nn.Conv1d(emb_dims // 8, 4, kernel_size=1, bias=False),
        )

    def forward(self, *input):
        action_embedding = input[0]
        embedding = action_embedding
        flow = self.proj_flow(embedding)
        return flow


class ResidualMLPHead(nn.Module):
    """
    Base ResidualMLPHead with flow calculated as
    v_i = f(\phi_i) + \tilde{y}_i - x_i
    """

    def __init__(self, emb_dims=512, pred_weight=True, residual_on=True):
        super(ResidualMLPHead, self).__init__()

        self.emb_dims = emb_dims
        if self.emb_dims < 10:
            self.proj_flow = nn.Sequential(
                PointNet([emb_dims, 64, 64, 64, 128, 512]),
                # PointNet([emb_dims, emb_dims//2, emb_dims//4, emb_dims//8]),
                nn.Conv1d(512, 1, kernel_size=1, bias=False),
            )
        else:
            self.proj_flow = nn.Sequential(
                PointNet([emb_dims, emb_dims // 2, emb_dims // 4, emb_dims // 8]),
                nn.Conv1d(emb_dims // 8, 3, kernel_size=1, bias=False),
            )
        self.pred_weight = pred_weight
        if self.pred_weight:
            self.proj_flow_weight = nn.Sequential(
                PointNet([emb_dims, 64, 64, 64, 128, 512]),
                # PointNet([emb_dims, emb_dims//2, emb_dims//4, emb_dims//8]),
                nn.Conv1d(512, 1, kernel_size=1, bias=False),
            )

        self.residual_on = residual_on

    def forward(self, *input, scores=None, return_embedding=False):
        action_embedding = input[0]
        anchor_embedding = input[1]
        action_points = input[2]
        anchor_points = input[3]

        if scores is None:
            if len(input) <= 4:
                action_query = action_embedding
                anchor_key = anchor_embedding
            else:
                action_query = input[4]
                anchor_key = input[5]

            d_k = action_query.size(1)
            scores = torch.matmul(
                action_query.transpose(2, 1).contiguous(), anchor_key
            ) / math.sqrt(d_k)
            # W_i # B, N, N (N=number of points, 1024 cur)
            scores = torch.softmax(scores, dim=2)
        corr_points = torch.matmul(anchor_points, scores.transpose(2, 1).contiguous())
        # \tilde{y}_i = sum_{j}{w_ij,y_j}, - x_i  # B, 3, N
        corr_flow = corr_points - action_points

        embedding = action_embedding  # B,512,N
        residual_flow = self.proj_flow(embedding)  # B,3,N

        if self.residual_on:
            flow = residual_flow + corr_flow
        else:
            flow = corr_flow

        if self.pred_weight:
            weight = self.proj_flow_weight(action_embedding)
            corr_flow_weight = torch.concat([flow, weight], dim=1)
        else:
            corr_flow_weight = flow
        return {
            "full_flow": corr_flow_weight,
            "residual_flow": residual_flow,
            "corr_flow": corr_flow,
            "corr_points": corr_points,
            "scores": scores,
        }


<<<<<<< HEAD
class MLPKernel(nn.Module):
    def __init__(self, feature_dim):
        super().__init__()
        self.feature_dim = feature_dim
        self.mlp = TVMLP(2 * feature_dim, [300, 100, 1])

    def forward(self, x1, x2):
        # Make it symmetric.
        # b = torch.stack(
        #     [
        #         torch.cat([x1, x2], axis=-1),
        #         torch.cat([x2, x1], axis=-1),
        #     ],
        #     axis=0,
        # )
        v1 = self.mlp(torch.cat([x1, x2], axis=-1))
        v2 = self.mlp(torch.cat([x2, x1], axis=-1))
        return F.softplus((v1 + v2) / 2)


class NormKernel(nn.Module):
    def __init__(self, feature_dim):
        super().__init__()
        self.feature_dim = feature_dim

    def forward(self, x1, x2):
        return torch.norm(x1 - x2, dim=-1) / math.sqrt(len(x1))


class DotProductKernel(nn.Module):
    def __init__(self, feature_dim):
        super().__init__()
        self.feature_dim = feature_dim

    def forward(self, x1, x2):
        return torch.dot(x1, x2) / math.sqrt(len(x1))


class MultilaterationHead(nn.Module):
    def __init__(
        self,
        emb_dims=512,
        n_kps=100,
        pred_weight=True,
        last_attn=False,
        sample: bool = False,
    ):
        super().__init__()

        self.emb_dims = emb_dims
        self.n_kps = n_kps
        self.last_attn = last_attn

        self.kernel = MLPKernel(self.emb_dims - int(last_attn))
        # self.kernel = NormKernel(self.emb_dims)
        self.sample = sample

        self.pred_weight = pred_weight
        if self.pred_weight:
            self.proj_flow_weight = nn.Sequential(
                PointNet([emb_dims - int(last_attn), 64, 64, 64, 128, 512]),
                nn.Conv1d(512, 1, kernel_size=1, bias=False),
            )

    def forward(
        self, *input, scores=None, return_flow_component=False, return_embedding=False
    ):
        action_embedding = input[0]
        anchor_embedding = input[1]

        if self.last_attn:
            action_embedding, action_attn = (
                action_embedding[:, :-1],
                action_embedding[:, -1:],
            )
            anchor_embedding, anchor_attn = (
                anchor_embedding[:, :-1],
                anchor_embedding[:, -1:],
            )

        action_points = input[2]
        anchor_points = input[3]

        P_A = action_points.permute(0, 2, 1)
        P_B = anchor_points.permute(0, 2, 1)

        Phi_A = action_embedding.permute(0, 2, 1)
        Phi_B = anchor_embedding.permute(0, 2, 1)

        if self.last_attn:
            A_weights = action_attn.permute(0, 2, 1)
            B_weights = anchor_attn.permute(0, 2, 1)

            A_weights = F.softmax(A_weights, dim=-1).squeeze(dim=-1)
            B_weights = F.softmax(B_weights, dim=-1).squeeze(dim=-1)

            # Should sum to N.
            A_weights = A_weights * A_weights.shape[-1]
            B_weights = B_weights * B_weights.shape[-1]
        else:
            A_weights = torch.ones(Phi_A.shape[:2], device=Phi_A.device)
            B_weights = torch.ones(Phi_B.shape[:2], device=Phi_B.device)

        # We probably want to sample
        if self.sample:
            # This function samples without replacement, in a batch.
            choice_v = functorch.vmap(
                lambda x, n: torch.randperm(x.shape[-1])[:n],
                in_dims=(0, None),
                randomness="different",
            )
            A_ixs = choice_v(action_points, self.n_kps).to(action_points.device)
            B_ixs = choice_v(anchor_points, self.n_kps).to(anchor_points.device)
            P_A = torch.take_along_dim(P_A, A_ixs.unsqueeze(-1), dim=1)
            Phi_A = torch.take_along_dim(Phi_A, A_ixs.unsqueeze(-1), dim=1)
            P_B = torch.take_along_dim(P_B, B_ixs.unsqueeze(-1), dim=1)
            Phi_B = torch.take_along_dim(Phi_B, B_ixs.unsqueeze(-1), dim=1)
            A_weights = torch.take_along_dim(A_weights, A_ixs, dim=1)
            B_weights = torch.take_along_dim(B_weights, B_ixs, dim=1)
        else:
            bs = P_A.shape[0]
            A_ixs = torch.arange(P_A.shape[1], device=P_A.device).repeat(bs, 1)
            B_ixs = torch.arange(P_B.shape[1], device=P_B.device).repeat(bs, 1)

        # compute_R = functorch.vmap(
        #     functorch.vmap(
        #         functorch.vmap(self.kernel, in_dims=(None, 0)), in_dims=(0, None)
        #     ),
        #     in_dims=(0, 0),
        # )
        # R_est = compute_R(Phi_A, Phi_B)
        Phi_A_r = (
            Phi_A.unsqueeze(2)
            .repeat(1, 1, Phi_A.shape[1], 1)
            .reshape(Phi_A.shape[0] * Phi_A.shape[1] * Phi_A.shape[1], Phi_A.shape[2])
        )
        Phi_B_r = (
            Phi_B.unsqueeze(1)
            .repeat(1, Phi_B.shape[1], 1, 1)
            .reshape(Phi_B.shape[0] * Phi_B.shape[1] * Phi_B.shape[1], Phi_B.shape[2])
        )
        R_est = self.kernel(Phi_A_r, Phi_B_r).reshape(
            Phi_A.shape[0], Phi_A.shape[1], Phi_B.shape[1]
        )

        # R_est = torch.cdist(Phi_A, Phi_B, p=2.0) / math.sqrt(self.emb_dims)

        # Normalize the scores.
        # mlat_weights = (
        #     scores / scores.detach().sum(dim=-1, keepdim=True) * scores.shape[-1]
        # )
        # mlat_weights = torch.ones_like(scores, device=scores.device)
        v_est_p = functorch.vmap(functorch.vmap(estimate_p, in_dims=(None, 0, None)))
        P_A_B_pred = v_est_p(P_B[..., None], R_est, B_weights)[..., 0]

        corr_points = P_A_B_pred.permute(0, 2, 1)
        flow = (P_A_B_pred - P_A).permute(0, 2, 1)

        # TODO: figure out how to downsample the points, and pass it all back up the stack.

        # \tilde{y}_i = sum_{j}{w_ij,y_j}, - x_i  # B, 3, N
        # flow = corr_points - action_points

        if self.pred_weight:
            weight = self.proj_flow_weight(action_embedding)
            if self.sample:
                weight = torch.take_along_dim(weight, A_ixs.unsqueeze(1), dim=2)
            corr_flow_weight = torch.concat([flow, weight], dim=1)
        else:
            corr_flow_weight = flow

        return {
            "full_flow": corr_flow_weight,
            "residual_flow": torch.zeros_like(flow).to(flow.device),
            "corr_flow": flow,
            "corr_points": corr_points,
            "scores": scores,
            "P_A": P_A.permute(0, 2, 1),
            "A_ixs": A_ixs,
        }
=======
def create_embedding_network(cfg) -> nn.Module:
    if cfg.name == "dgcnn":
        network: nn.Module = DGCNN(emb_dims=cfg.emb_dims)
    elif cfg.name == "vn_dgcnn":
        args = VNArgs()
        network = VN_DGCNN(args, num_part=cfg.emb_dims, gc=False)
    else:
        raise ValueError(f"Unknown embedding network type: {cfg.name}")

    return network
>>>>>>> eef34afd


class ResidualFlow_DiffEmbTransformer(nn.Module):
    def __init__(
        self,
        encoder_cfg,
        cycle=True,
        center_feature=False,
        pred_weight=True,
        residual_on=True,
        freeze_embnn=False,
        return_attn=True,
        multilaterate=False,
        sample: bool = False,
        mlat_nkps: int = 100,
        break_symmetry=False,
        conditional=False,
    ):
        super(ResidualFlow_DiffEmbTransformer, self).__init__()
        self.cycle = cycle
<<<<<<< HEAD
        self.break_symmetry = break_symmetry
        if emb_nn == "dgcnn":
            self.emb_nn_action = DGCNN(emb_dims=self.emb_dims)
            self.emb_nn_anchor = DGCNN(emb_dims=self.emb_dims)
        elif emb_nn == "vn_dgcnn":
            args = VNArgs()
            self.emb_nn_action = VN_DGCNN(args, num_part=self.emb_dims, gc=False)
            self.emb_nn_anchor = VN_DGCNN(args, num_part=self.emb_dims, gc=False)
        else:
            raise Exception("Not implemented")
=======

        self.emb_nn_action = create_embedding_network(encoder_cfg)
        self.emb_nn_anchor = create_embedding_network(encoder_cfg)
        emb_dims = encoder_cfg.emb_dims

>>>>>>> eef34afd
        self.center_feature = center_feature
        self.pred_weight = pred_weight
        self.residual_on = residual_on
        self.freeze_embnn = freeze_embnn
        self.return_attn = return_attn
        self.conditional = conditional

        self.transformer_action = CustomTransformer(
            emb_dims=emb_dims, return_attn=self.return_attn, bidirectional=False
        )
        self.transformer_anchor = CustomTransformer(
            emb_dims=emb_dims, return_attn=self.return_attn, bidirectional=False
        )
        if multilaterate:
            self.head_action = MultilaterationHead(
                emb_dims=emb_dims,
                pred_weight=self.pred_weight,
                sample=sample,
                n_kps=mlat_nkps,
            )
            self.head_anchor = MultilaterationHead(
                emb_dims=emb_dims,
                pred_weight=self.pred_weight,
                sample=sample,
                n_kps=mlat_nkps,
            )
        else:
            self.head_action = ResidualMLPHead(
                emb_dims=emb_dims,
                pred_weight=self.pred_weight,
                residual_on=self.residual_on,
            )
            self.head_anchor = ResidualMLPHead(
                emb_dims=emb_dims,
                pred_weight=self.pred_weight,
                residual_on=self.residual_on,
            )

        if self.conditional:
            # Simple projection to the embedding space. This will be concatenated to the embeddings at
            # the attention layer.
            self.proj_onehot = nn.Linear(5, emb_dims)

        if self.break_symmetry:
            # We're basically putting a few MLP layers in on top of the invariant module.
            emb_dims_sym = self.emb_dims + 1
            self.proj_flow_symmetry_labels_action = nn.Sequential(
                PointNet([emb_dims_sym, emb_dims_sym * 2, emb_dims_sym * 4]),
                nn.Conv1d(emb_dims_sym * 4, self.emb_dims, kernel_size=1, bias=False),
            )
            self.proj_flow_symmetry_labels_anchor = nn.Sequential(
                PointNet([emb_dims_sym, emb_dims_sym * 2, emb_dims_sym * 4]),
                nn.Conv1d(emb_dims_sym * 4, self.emb_dims, kernel_size=1, bias=False),
            )

    def forward(self, *input):
        action_points = input[0].permute(0, 2, 1)[:, :3]  # B,3,num_points
        anchor_points = input[1].permute(0, 2, 1)[:, :3]

        action_points_dmean = action_points - action_points.mean(dim=2, keepdim=True)
        anchor_points_dmean = anchor_points - anchor_points.mean(dim=2, keepdim=True)

        # mean center point cloud before DGCNN
        if not self.center_feature:
            action_points_dmean = action_points
            anchor_points_dmean = anchor_points

        action_embedding = self.emb_nn_action(action_points_dmean)
        anchor_embedding = self.emb_nn_anchor(anchor_points_dmean)

        if self.freeze_embnn:
            action_embedding = action_embedding.detach()
            anchor_embedding = anchor_embedding.detach()

        if self.break_symmetry:
            # Add a symmetry label to the embeddings.
            action_sym_cls = input[2].permute(0, 2, 1)
            anchor_sym_cls = input[3].permute(0, 2, 1)

            action_embedding_stack = torch.cat(
                [action_embedding, action_sym_cls], axis=1
            )
            anchor_embedding_stack = torch.cat(
                [anchor_embedding, anchor_sym_cls], axis=1
            )

            action_embedding = self.proj_flow_symmetry_labels_action(
                action_embedding_stack
            )

            anchor_embedding = self.proj_flow_symmetry_labels_anchor(
                anchor_embedding_stack
            )

        if self.conditional:
            # We first project the one-hot encoding to the embedding space.
            onehot = input[4].float()  # B x C
            # Extend the onehot vector so that C becomes 5.
            onehot = F.pad(onehot, (0, 5 - onehot.shape[-1]), "constant", 0)
            onehot_emb = self.proj_onehot(onehot)

            # Then, we do a linear addition to the embeddings. This should broadcast correctly.
            action_embedding = action_embedding + onehot_emb[..., None]
            anchor_embedding = anchor_embedding + onehot_emb[..., None]

        # tilde_phi, phi are both B,512,N
        # Get the new cross-attention embeddings.
        transformer_action_outputs = self.transformer_action(
            action_embedding, anchor_embedding
        )
        transformer_anchor_outputs = self.transformer_anchor(
            anchor_embedding, action_embedding
        )
        action_embedding_tf = transformer_action_outputs["src_embedding"]
        action_attn = transformer_action_outputs["src_attn"]
        anchor_embedding_tf = transformer_anchor_outputs["src_embedding"]
        anchor_attn = transformer_anchor_outputs["src_attn"]

        if not self.return_attn:
            action_attn = None
            anchor_attn = None

        action_embedding_tf = action_embedding + action_embedding_tf
        anchor_embedding_tf = anchor_embedding + anchor_embedding_tf

        if action_attn is not None:
            action_attn = action_attn.mean(dim=1)

        head_action_output = self.head_action(
            action_embedding_tf,
            anchor_embedding_tf,
            action_points,
            anchor_points,
            scores=action_attn,
        )
        flow_action = head_action_output["full_flow"].permute(0, 2, 1)
        residual_flow_action = head_action_output["residual_flow"].permute(0, 2, 1)
        corr_flow_action = head_action_output["corr_flow"].permute(0, 2, 1)
        corr_points_action = head_action_output["corr_points"].permute(0, 2, 1)

        outputs = {
            "flow_action": flow_action,
            "residual_flow_action": residual_flow_action,
            "corr_flow_action": corr_flow_action,
            "corr_points_action": corr_points_action,
        }

        if "P_A" in head_action_output:
            original_points_action = head_action_output["P_A"].permute(0, 2, 1)
            outputs["original_points_action"] = original_points_action
            outputs["sampled_ixs_action"] = head_action_output["A_ixs"]

        if self.cycle:
            anchor_attn = anchor_attn.mean(dim=1)
            head_anchor_output = self.head_anchor(
                anchor_embedding_tf,
                action_embedding_tf,
                anchor_points,
                action_points,
                scores=anchor_attn,
            )
            flow_anchor = head_anchor_output["full_flow"].permute(0, 2, 1)
            residual_flow_anchor = head_anchor_output["residual_flow"].permute(0, 2, 1)
            corr_flow_anchor = head_anchor_output["corr_flow"].permute(0, 2, 1)
            corr_points_anchor = head_anchor_output["corr_points"].permute(0, 2, 1)

            outputs = {
                **outputs,
                "flow_anchor": flow_anchor,
                "residual_flow_anchor": residual_flow_anchor,
                "corr_flow_anchor": corr_flow_anchor,
                "corr_points_anchor": corr_points_anchor,
            }

<<<<<<< HEAD
            if "P_A" in head_anchor_output:
                original_points_anchor = head_anchor_output["P_A"].permute(0, 2, 1)
                outputs["original_points_anchor"] = original_points_anchor
                outputs["sampled_ixs_anchor"] = head_anchor_output["A_ixs"]

        return outputs
=======
        return outputs


class ModelConfig(Protocol):
    model_type: str


@dataclass
class ResidualFlowDiffEmbTransformerConfig:
    model_type: ClassVar[str] = "residual_flow_diff_emb_transformer"

    encoder: Any

    cycle: bool
    center_feature: bool
    pred_weight: bool
    residual_on: bool
    freeze_embnn: bool
    return_attn: bool


@dataclass
class CorrespondenceFlowDiffEmbMLPConfig:
    model_type: ClassVar[str] = "correspondence_flow_diff_emb_mlp"

    encoder: Any

    cycle: bool
    center_feature: bool


def create_network(cfg: ModelConfig) -> nn.Module:
    # Create the network
    if cfg.model_type == "residual_flow_diff_emb_transformer":
        r_cfg = cast(ResidualFlowDiffEmbTransformerConfig, cfg)
        network: nn.Module = ResidualFlow_DiffEmbTransformer(
            encoder_cfg=r_cfg.encoder,
            cycle=r_cfg.cycle,
            center_feature=r_cfg.center_feature,
            pred_weight=r_cfg.pred_weight,
            residual_on=r_cfg.residual_on,
            freeze_embnn=r_cfg.freeze_embnn,
            return_attn=r_cfg.return_attn,
        )
    elif cfg.model_type == "correspondence_flow_diff_emb_mlp":
        c_cfg = cast(CorrespondenceFlowDiffEmbMLPConfig, cfg)
        network = CorrespondenceFlow_DiffEmbMLP(
            encoder_cfg=c_cfg.encoder,
            cycle=c_cfg.cycle,
            center_feature=c_cfg.center_feature,
        )
    else:
        raise ValueError(f"Unknown model type: {cfg.model_type}")

    return network
>>>>>>> eef34afd
<|MERGE_RESOLUTION|>--- conflicted
+++ resolved
@@ -275,7 +275,6 @@
         }
 
 
-<<<<<<< HEAD
 class MLPKernel(nn.Module):
     def __init__(self, feature_dim):
         super().__init__()
@@ -456,7 +455,8 @@
             "P_A": P_A.permute(0, 2, 1),
             "A_ixs": A_ixs,
         }
-=======
+
+
 def create_embedding_network(cfg) -> nn.Module:
     if cfg.name == "dgcnn":
         network: nn.Module = DGCNN(emb_dims=cfg.emb_dims)
@@ -467,7 +467,6 @@
         raise ValueError(f"Unknown embedding network type: {cfg.name}")
 
     return network
->>>>>>> eef34afd
 
 
 class ResidualFlow_DiffEmbTransformer(nn.Module):
@@ -488,24 +487,12 @@
     ):
         super(ResidualFlow_DiffEmbTransformer, self).__init__()
         self.cycle = cycle
-<<<<<<< HEAD
         self.break_symmetry = break_symmetry
-        if emb_nn == "dgcnn":
-            self.emb_nn_action = DGCNN(emb_dims=self.emb_dims)
-            self.emb_nn_anchor = DGCNN(emb_dims=self.emb_dims)
-        elif emb_nn == "vn_dgcnn":
-            args = VNArgs()
-            self.emb_nn_action = VN_DGCNN(args, num_part=self.emb_dims, gc=False)
-            self.emb_nn_anchor = VN_DGCNN(args, num_part=self.emb_dims, gc=False)
-        else:
-            raise Exception("Not implemented")
-=======
 
         self.emb_nn_action = create_embedding_network(encoder_cfg)
         self.emb_nn_anchor = create_embedding_network(encoder_cfg)
         emb_dims = encoder_cfg.emb_dims
 
->>>>>>> eef34afd
         self.center_feature = center_feature
         self.pred_weight = pred_weight
         self.residual_on = residual_on
@@ -680,14 +667,11 @@
                 "corr_points_anchor": corr_points_anchor,
             }
 
-<<<<<<< HEAD
             if "P_A" in head_anchor_output:
                 original_points_anchor = head_anchor_output["P_A"].permute(0, 2, 1)
                 outputs["original_points_anchor"] = original_points_anchor
                 outputs["sampled_ixs_anchor"] = head_anchor_output["A_ixs"]
 
-        return outputs
-=======
         return outputs
 
 
@@ -742,5 +726,4 @@
     else:
         raise ValueError(f"Unknown model type: {cfg.model_type}")
 
-    return network
->>>>>>> eef34afd
+    return network