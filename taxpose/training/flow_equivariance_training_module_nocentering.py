--- conflicted
+++ resolved
@@ -351,18 +351,12 @@
     def module_step(self, batch, batch_idx):
         points_trans_action = batch["points_action_trans"]
         points_trans_anchor = batch["points_anchor_trans"]
-<<<<<<< HEAD
-        action_symmetry_features = batch["action_symmetry_features"]
-        anchor_symmetry_features = batch["anchor_symmetry_features"]
-=======
         action_features = batch["action_features"]
         anchor_features = batch["anchor_features"]
->>>>>>> 5f6ff103
 
         T0 = Transform3d(matrix=batch["T0"])
         T1 = Transform3d(matrix=batch["T1"])
 
-<<<<<<< HEAD
         if "phase_onehot" in batch:
             phase_onehot = batch["phase_onehot"]
         else:
@@ -371,13 +365,9 @@
         model_output = self.model(
             points_trans_action,
             points_trans_anchor,
-            action_symmetry_features,
-            anchor_symmetry_features,
+            action_features,
+            anchor_features,
             phase_onehot,
-=======
-        model_output = self.model(
-            points_trans_action, points_trans_anchor, action_features, anchor_features
->>>>>>> 5f6ff103
         )
 
         log_values = {}
@@ -392,7 +382,6 @@
         points_trans_anchor,
         action_features,
         anchor_features,
-<<<<<<< HEAD
         phase_onehot=None,
     ) -> Any:
         model_output = self.model(
@@ -401,11 +390,6 @@
             action_features,
             anchor_features,
             phase_onehot,
-=======
-    ) -> Any:
-        model_output = self.model(
-            points_trans_action, points_trans_anchor, action_features, anchor_features
->>>>>>> 5f6ff103
         )
 
         # If we've applied some sampling, we need to extract the predictions too...
@@ -476,13 +460,6 @@
         # points_trans = batch['points_trans']
         points_trans_action = batch["points_action_trans"]
         points_trans_anchor = batch["points_anchor_trans"]
-<<<<<<< HEAD
-        action_symmetry_features = batch["action_symmetry_features"]
-        anchor_symmetry_features = batch["anchor_symmetry_features"]
-        action_symmetry_rgb = batch["action_symmetry_rgb"]
-        anchor_symmetry_rgb = batch["anchor_symmetry_rgb"]
-        onehot = batch["phase_onehot"]
-=======
         action_features = (
             batch["action_features"] if "action_features" in batch else None
         )
@@ -495,7 +472,7 @@
         anchor_symmetry_rgb = (
             batch["anchor_symmetry_rgb"] if "anchor_symmetry_rgb" in batch else None
         )
->>>>>>> 5f6ff103
+        onehot = batch["phase_onehot"] if "phase_onehot" in batch else None
 
         T0 = Transform3d(matrix=batch["T0"])
         T1 = Transform3d(matrix=batch["T1"])
@@ -503,14 +480,9 @@
         model_output = self.model(
             points_trans_action,
             points_trans_anchor,
-<<<<<<< HEAD
-            action_symmetry_features,
-            anchor_symmetry_features,
-            onehot,
-=======
             action_features,
             anchor_features,
->>>>>>> 5f6ff103
+            onehot,
         )
         x_action = model_output["flow_action"]
         x_anchor = model_output["flow_anchor"]
