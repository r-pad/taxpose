[project]
name = "taxpose"
version = "0.1.0"
description = "TAX-Pose: Task-Specific Cross-Pose Estimation for Robot Manipulation"
readme = "README.md"
requires-python = ">=3.6, <3.10" # ndf_robot requires < 3.10 :(
license = { file = "LICENSE.txt" }
authors = [
  { email = "chuerp@andrew.cmu.edu", name = "Chuer Pan" },
  { email = "bokorn@andrew.cmu.edu", name = "Brian Okorn" },
  { email = "haolunz@andrew.cmu.edu", name = "Harry Zhang" },
  { email = "baeisner@andrew.cmu.edu", name = "Ben Eisner" },
  { email = "dheld@andrew.cmu.edu", name = "David Held" },
]
dependencies = [
  # "chamferdist",
<<<<<<< HEAD
  "dill",
  "dgl ~= 1.0",
  "dglgo ~= 0.0.2",
=======
  "dgl",
  "dglgo",
>>>>>>> f823e2dc
  "h5py",
  "hydra-core",
  "imageio",
  "jupyterlab",
  "open3d",
  "opencv-python",
  "pybullet",
<<<<<<< HEAD
  # "pyg_lib ~= 0.1; sys_platform == 'linux'",
  # "pytorch3d ~= 0.7.2",
  "pytorch_lightning < 2.0",
  "rpad-partnet-mobility-utils @ git+https://github.com/r-pad/partnet_mobility_utils.git",
  "rpad-pyg @ git+https://github.com/r-pad/pyg_libs.git",
  "rpad-visualize-3d @ git+https://github.com/r-pad/visualize_3d.git",
  # "torch ~= 1.11",
  # "torch_cluster ~= 1.6.0",
  # "torch-geometric ~= 2.2.0",
  # "torch_scatter ~= 2.0.9",
  # "torch_sparse ~= 0.6.15",
  # "torch_spline_conv ~= 1.2.1",
=======
  "pyg_lib",
  "pytorch3d",
  "pytorch_lightning",
  "rpad-partnet-mobility-utils @ git+https://github.com/r-pad/partnet_mobility_utils.git",
  "rpad-pyg @ git+https://github.com/r-pad/pyg_libs.git",
  "rpad-visualize-3d @ git+https://github.com/r-pad/visualize_3d.git",
  "torch",
  "torch_cluster",
  "torch-geometric",
  "torch_scatter",
  "torch_sparse",
  "torch_spline_conv",
>>>>>>> f823e2dc
  "wandb",
]

[build-system]
requires = ["setuptools >= 62.3.2", "setuptools-scm", "wheel"]
build-backend = "setuptools.build_meta"

[project.optional-dependencies]
develop = [
<<<<<<< HEAD
  "autoflake",
  "black >= 22.3.0",
  "isort",
  "mypy >= 1.0",
  "pre-commit",
  "pylint",
  "pytest",
  "pytest-xdist",
  "types-tqdm",
]
rlbench = [
  "rpad-rlbench-utils @ git+https://github.com/r-pad/rlbench_utils.git",
]
=======
  "autoflake == 2.1.1",
  "black == 23.3.0",
  "isort == 5.12.0",
  "mypy == 1.10.0",
  "pre-commit == 3.3.1",
  "pylint == 2.17.4",
  "pytest < 8",          # Currently has an issue with pytest-lazy-fixture.
  "pytest-cov",
  "pytest-xdist",
  "types-tqdm",
]
>>>>>>> f823e2dc
build_docs = ["mkdocs-material", "mkdocstrings[python]"]


# This is required to allow us to have notebooks/ at the top level.
[tool.setuptools]
packages = ["taxpose", "third_party"]

[tool.setuptools.package-data]
taxpose = ["py.typed"]

[tool.black]
exclude = "third_party/*"

[tool.isort]
known_third_party = ["wandb"]
profile = "black"

[tool.mypy]
python_version = 3.9
warn_return_any = true
warn_unused_configs = true
mypy_path = "src"
namespace_packages = true
explicit_package_bases = true

# Uncomment this when you have imports for mypy to ignore.
[[tool.mypy.overrides]]
module = [
  "chamferdist.*",
  "cv2.*",
  "display.*",
  "dgl.*",
  "h5py.*",
  "matplotlib.*",
  "pandas.*",
  "plotly.*",
  "pybullet.*",
  "pytorch3d.*",
  "scipy.*",
  "torch_cluster.*",
  "torch_geometric.*",
  "torchvision.*",
  "ompl.*",
]
ignore_missing_imports = true

[tool.pytest.ini_options]
addopts = "--ignore=third_party/ -n auto"
testpaths = "tests"

[tool.pylint]
disable = [
  "C0103", # Invalid name.
  "C0114", # Missing module docstring.
  "C0115", # Missing class docstring.
  "C0116", # Missing function or method docstring.
]
known-third-party = ["wandb"]<|MERGE_RESOLUTION|>--- conflicted
+++ resolved
@@ -14,14 +14,9 @@
 ]
 dependencies = [
   # "chamferdist",
-<<<<<<< HEAD
   "dill",
-  "dgl ~= 1.0",
-  "dglgo ~= 0.0.2",
-=======
   "dgl",
   "dglgo",
->>>>>>> f823e2dc
   "h5py",
   "hydra-core",
   "imageio",
@@ -29,20 +24,6 @@
   "open3d",
   "opencv-python",
   "pybullet",
-<<<<<<< HEAD
-  # "pyg_lib ~= 0.1; sys_platform == 'linux'",
-  # "pytorch3d ~= 0.7.2",
-  "pytorch_lightning < 2.0",
-  "rpad-partnet-mobility-utils @ git+https://github.com/r-pad/partnet_mobility_utils.git",
-  "rpad-pyg @ git+https://github.com/r-pad/pyg_libs.git",
-  "rpad-visualize-3d @ git+https://github.com/r-pad/visualize_3d.git",
-  # "torch ~= 1.11",
-  # "torch_cluster ~= 1.6.0",
-  # "torch-geometric ~= 2.2.0",
-  # "torch_scatter ~= 2.0.9",
-  # "torch_sparse ~= 0.6.15",
-  # "torch_spline_conv ~= 1.2.1",
-=======
   "pyg_lib",
   "pytorch3d",
   "pytorch_lightning",
@@ -55,7 +36,6 @@
   "torch_scatter",
   "torch_sparse",
   "torch_spline_conv",
->>>>>>> f823e2dc
   "wandb",
 ]
 
@@ -65,21 +45,6 @@
 
 [project.optional-dependencies]
 develop = [
-<<<<<<< HEAD
-  "autoflake",
-  "black >= 22.3.0",
-  "isort",
-  "mypy >= 1.0",
-  "pre-commit",
-  "pylint",
-  "pytest",
-  "pytest-xdist",
-  "types-tqdm",
-]
-rlbench = [
-  "rpad-rlbench-utils @ git+https://github.com/r-pad/rlbench_utils.git",
-]
-=======
   "autoflake == 2.1.1",
   "black == 23.3.0",
   "isort == 5.12.0",
@@ -91,7 +56,9 @@
   "pytest-xdist",
   "types-tqdm",
 ]
->>>>>>> f823e2dc
+rlbench = [
+  "rpad-rlbench-utils @ git+https://github.com/r-pad/rlbench_utils.git",
+]
 build_docs = ["mkdocs-material", "mkdocstrings[python]"]
 
 
