--- conflicted
+++ resolved
@@ -106,12 +106,8 @@
 ignore_missing_imports = true
 
 [tool.pytest.ini_options]
-<<<<<<< HEAD
-addopts = "--ignore=third_party/ -n auto"
+addopts = "--ignore=third_party/ -m 'not long' -n auto"
 testpaths = "tests"
-=======
-addopts = "--ignore=third_party/ -m 'not long'"
->>>>>>> a113d6f4
 
 [tool.pylint]
 disable = [
