[project]
name = "taxpose"
version = "0.1.0"
description = "TAX-Pose: Task-Specific Cross-Pose Estimation for Robot Manipulation"
readme = "README.md"
requires-python = ">=3.6, <3.10" # ndf_robot requires < 3.10 :(
license = { file = "LICENSE.txt" }
authors = [
  { email = "chuerp@andrew.cmu.edu", name = "Chuer Pan" },
  { email = "bokorn@andrew.cmu.edu", name = "Brian Okorn" },
  { email = "haolunz@andrew.cmu.edu", name = "Harry Zhang" },
  { email = "baeisner@andrew.cmu.edu", name = "Ben Eisner" },
  { email = "dheld@andrew.cmu.edu", name = "David Held" },
]
dependencies = [
  # "chamferdist",
  "dill",
  "dgl",
  "dglgo",
  "h5py",
  "hydra-core",
  "imageio",
  "jupyterlab",
  "open3d",
  "opencv-python",
  "pybullet",
  "pyg_lib",
  "pytorch3d",
  "pytorch_lightning",
  "rpad-partnet-mobility-utils @ git+https://github.com/r-pad/partnet_mobility_utils.git",
  "rpad-pyg @ git+https://github.com/r-pad/pyg_libs.git",
  "rpad-visualize-3d @ git+https://github.com/r-pad/visualize_3d.git",
  "torch",
  "torch_cluster",
  "torch-geometric",
  "torch_scatter",
  "torch_sparse",
  "torch_spline_conv",
  "wandb",
]

[build-system]
requires = ["setuptools >= 62.3.2", "setuptools-scm", "wheel"]
build-backend = "setuptools.build_meta"

[project.optional-dependencies]
develop = [
  "autoflake == 2.1.1",
  "black == 23.3.0",
  "isort == 5.12.0",
  "mypy == 1.10.0",
  "pre-commit == 3.3.1",
  "pylint == 2.17.4",
  "pytest < 8",          # Currently has an issue with pytest-lazy-fixture.
  "pytest-cov",
  "pytest-xdist",
  "types-tqdm",
]
rlbench = [
  "rpad-rlbench-utils @ git+https://github.com/r-pad/rlbench_utils.git",
]
build_docs = ["mkdocs-material", "mkdocstrings[python]"]


# This is required to allow us to have notebooks/ at the top level.
[tool.setuptools]
packages = ["taxpose", "third_party"]

[tool.setuptools.package-data]
taxpose = ["py.typed"]

[tool.black]
exclude = "third_party/*"

[tool.isort]
known_third_party = ["wandb"]
profile = "black"

[tool.mypy]
python_version = 3.9
warn_return_any = true
warn_unused_configs = true
mypy_path = "src"
namespace_packages = true
explicit_package_bases = true

# Uncomment this when you have imports for mypy to ignore.
[[tool.mypy.overrides]]
module = [
  "chamferdist.*",
  "cv2.*",
  "display.*",
  "dgl.*",
  "h5py.*",
  "joblib.*",
  "matplotlib.*",
  "open3d.*",
  "pandas.*",
  "plotly.*",
  "pybullet.*",
  "pytorch3d.*",
  "scipy.*",
  "torch_cluster.*",
  "torch_geometric.*",
  "torchvision.*",
  "ompl.*",
]
ignore_missing_imports = true

[tool.pytest.ini_options]
<<<<<<< HEAD
addopts = "--ignore=third_party/ -m 'not long' -n auto"
=======
addopts = "--ignore=third_party/ -m 'not training and not pretraining and not ablations'"
>>>>>>> eef34afd
testpaths = "tests"

[tool.pylint]
disable = [
  "C0103", # Invalid name.
  "C0114", # Missing module docstring.
  "C0115", # Missing class docstring.
  "C0116", # Missing function or method docstring.
]
known-third-party = ["wandb"]<|MERGE_RESOLUTION|>--- conflicted
+++ resolved
@@ -108,11 +108,7 @@
 ignore_missing_imports = true
 
 [tool.pytest.ini_options]
-<<<<<<< HEAD
-addopts = "--ignore=third_party/ -m 'not long' -n auto"
-=======
-addopts = "--ignore=third_party/ -m 'not training and not pretraining and not ablations'"
->>>>>>> eef34afd
+addopts = "--ignore=third_party/ -m 'not training and not pretraining and not ablations' -n auto"
 testpaths = "tests"
 
 [tool.pylint]
