--- conflicted
+++ resolved
@@ -101,24 +101,7 @@
 
     dm.setup(stage=cfg.split)
 
-<<<<<<< HEAD
-    network = ResidualFlow_DiffEmbTransformer(
-        encoder_cfg=cfg.model.encoder,
-        cycle=cfg.model.cycle,
-        center_feature=cfg.model.center_feature,
-        pred_weight=cfg.model.pred_weight,
-        residual_on=cfg.model.residual_on,
-        freeze_embnn=cfg.model.freeze_embnn,
-        return_attn=cfg.model.return_attn,
-        multilaterate=cfg.model.multilaterate,
-        mlat_sample=cfg.model.mlat_sample,
-        mlat_nkps=cfg.model.mlat_nkps,
-        feature_channels=cfg.model.feature_channels,
-        conditional=cfg.model.conditional if "conditional" in cfg.model else False,
-    )
-=======
     network = create_network(cfg.model)
->>>>>>> a9195603
 
     model = EquivarianceTrainingModule(
         model=network,
