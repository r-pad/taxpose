--- conflicted
+++ resolved
@@ -66,53 +66,9 @@
 We've provided specific GPU versions for each of these repositories in `requirements-gpu.txt`. Install them with:
 
 ```
-<<<<<<< HEAD
-# pip install torch==1.11.0+cu113 torchvision==0.12.0+cu113 --extra-index-url https://download.pytorch.org/whl/cu113
-# pip install torch==1.13.0+cu116 torchvision==0.14.0+cu116 --extra-index-url https://download.pytorch.org/whl/cu116
-pip install torch==2.0.1 torchvision==0.15.2 torchaudio==2.0.2 --index-url https://download.pytorch.org/whl/cu118
-
-```
-
-### `pytorch-geometric`
-
-You can follow instructions [here](https://pytorch-geometric.readthedocs.io/en/latest/install/installation.html).
-
-For our experiments, we installed with the following command:
-
-```
-# pip install torch-scatter==2.0.9 torch-sparse==0.6.15 torch-cluster==1.6.0 torch-spline-conv==1.2.1 pyg_lib==0.1.0 -f https://data.pyg.org/whl/torch-1.11.0+cu113.html
-# pip install torch-scatter==2.0.9 torch-sparse==0.6.15 torch-cluster==1.6.0 torch-spline-conv==1.2.1 pyg_lib==0.1.0 -f https://data.pyg.org/whl/torch-1.13.0+cu116.html
-pip install pyg_lib torch_scatter torch_sparse torch_cluster torch_spline_conv -f https://data.pyg.org/whl/torch-2.1.0+cu121.html
-```
-
-### `pytorch3d`
-
-Follow instructions [here](https://github.com/facebookresearch/pytorch3d/blob/main/INSTALL.md#3-install-wheels-for-linux).
-
-We ran the following:
-
-```
-pip install fvcore iopath
-# pip install --no-index --no-cache-dir pytorch3d -f https://dl.fbaipublicfiles.com/pytorch3d/packaging/wheels/py39_cu113_pyt1110/download.html
-# pip install --no-index --no-cache-dir pytorch3d -f https://dl.fbaipublicfiles.com/pytorch3d/packaging/wheels/py39_cu116_pyt1130/download.html
-# pip install --no-index --no-cache-dir pytorch3d -f https://dl.fbaipublicfiles.com/pytorch3d/packaging/wheels/py39_cu118_pyt201/download.html
-
-```
-
-### `dgl`
-
-Follow instructions [here](https://www.dgl.ai/pages/start.html).
-
-For our experiments, we ran:
-```
-pip install --pre dgl -f https://data.dgl.ai/wheels/cu113/repo.html
-pip install --pre dglgo -f https://data.dgl.ai/wheels-test/repo.html
-```
-=======
 pip install -r requirements-gpu.txt
 ```
 
->>>>>>> 307183aa
 
 # NOTE
 Cursed vglrun requires us to pipe in our own custom LD_LIBRARY_PATH. This is a hacky way to do it, but it works for now.
@@ -170,14 +126,7 @@
 
 # I want to...
 
-<<<<<<< HEAD
-
-
-
-# Code Structure
-=======
 ## ...use the TAX-Pose model code.
->>>>>>> 307183aa
 
 Things are a bit messy at the moment, but the main entrypoint for the model code is in `transformer_flow.py`. The `ResidualFlow_DiffEmbTransformer` class is the main TAX-Pose model, and can be configured in various ways to add different features / parameters.
 
@@ -230,46 +179,6 @@
 
 TODO(beisner): Clean up the code structure a little bit, one day.
 
-<<<<<<< HEAD
-These are granular results of the experiments in Table 1.
-
-
-## Docker
-
-### Build a Docker container.
-
-```
-docker build -t beisner/taxpose .
-```
-
-### This command works for RLBench eval. Hard-fought.
-```
-docker run --gpus "device=1" -it --rm -v /usr/share/glvnd/egl_vendor.d/10_nvidia.json:/usr/share/glvnd/egl_vendor.d/10_nvidia.json -v /home/beisner/datasets/:/data -v ./artifacts:/opt/artifacts beisner/taxpose python scripts/eval_rlbench.py --config-name commands/rlbench/reach_target/taxpose_all/eval_rlbench.yaml num_trials=100 resources.num_workers=20 wandb.artifact_dir=/opt/artifacts wandb.group=rlbench_push_button headless=True task.action_mode=gripper_and_object task.anchor_mode=background_robot_removed model.num_points=512
-```
-
-### Run training.
-
-```
-WANDB_API_KEY=<API_KEY>
-USERNAME=<USERNAME>
-# Optional: mount current directory to run / test new code.
-# Mount data directory to access data.
-docker run \
-    --shm-size=256m\
-    -v /data/ndf:/opt/baeisner/data \
-    -v $(pwd)/trained_models:/opt/baeisner/code/trained_models \
-    -v $(pwd)/logs:/opt/baeisner/logs \
-    --gpus all \
-    -e WANDB_API_KEY=$WANDB_API_KEY \
-    -e WANDB_DOCKER_IMAGE=beisner/taxpose \
-    beisner/taxpose python scripts/train_residual_flow.py \
-        task=mug_grasp \
-        model=taxpose \
-        +mode=train \
-        benchmark.dataset_root=/opt/baeisner/data \
-        log_dir=/opt/baeisner/logs
-```
-=======
 * `configs/`: Hydra configuration files for training and evaluation, for all the datasets.
     * `benchmark`: ndf, rlbench, or real_world
     * `commands`: Specific commands for training and evaluation.
@@ -296,5 +205,4 @@
     * `nets/`: Networks used by the models.
     * `training/`: Training code for the NDF tasks.
     * `utils/`: Utility functions.
-    * `train_pm_placement.py`: Training code for the PM Placement tasks.
->>>>>>> 307183aa
+    * `train_pm_placement.py`: Training code for the PM Placement tasks.