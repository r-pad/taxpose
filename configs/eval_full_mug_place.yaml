--- conflicted
+++ resolved
@@ -35,14 +35,10 @@
 
 # Model Settings
 # flow_compute_type: 0
-<<<<<<< HEAD
 emb_nn: dgcnn
 num_points: 1024
-emb_dims: ${model.emb_dims}
 multilaterate: False
-=======
 emb_dims: ${model.encoder.emb_dims}
->>>>>>> eef34afd
 
 # Dataset Settings
 dataset_index: None
